import flask; from flask import request
from flask_login import LoginManager
import random


from . import common
from . import image_endpoint
from . import profile_endpoint
from . import recipe_endpoint
from . import register_endpoint
<<<<<<< HEAD
from . import login_endpoint
=======
>>>>>>> 1f0f0262

site = common.site
loginmanager = LoginManager(site)


@site.route('/')
def root():
    return flask.render_template('root.html')


@site.route('/img/<imgid>')
def get_img(imgid):
    img = common.rdb.get_image(imgid)
    return flask.send_file(img.file_path)


@site.route('/favicon.ico')
@site.route('/favicon.png')
def favicon():
    return flask.send_file(common.FAVICON_PATH.absolute_path)


if __name__ == '__main__':
    #site.run(threaded=True)
    pass<|MERGE_RESOLUTION|>--- conflicted
+++ resolved
@@ -8,10 +8,8 @@
 from . import profile_endpoint
 from . import recipe_endpoint
 from . import register_endpoint
-<<<<<<< HEAD
 from . import login_endpoint
-=======
->>>>>>> 1f0f0262
+
 
 site = common.site
 loginmanager = LoginManager(site)
