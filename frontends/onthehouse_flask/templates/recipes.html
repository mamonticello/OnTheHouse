--- conflicted
+++ resolved
@@ -9,24 +9,16 @@
 {% import 'macros.html' as macros%}
 
 {% block body %}
-<<<<<<< HEAD
-    <div class="row content">
-        <div class="col-sm">
-            {% for recipe in recipes %}
-            <div class="col-sm-3">
-                <br>
-                {{ macros.recipe_card(recipe,'s') }}
-=======
 <div class="row content">
     <div class="col-sm-12">
         <div class="row content">
             <div class="col-sm">
                 {% for recipe in recipes %}
                 <div class="col-sm-3" style="overflow: hidden;white-space: nowrap;">
+                    <br>
                     {{ macros.recipe_card(recipe,'s') }}
                 </div>
                 {% endfor %}
->>>>>>> 8902fe1a
             </div>
         </div>
     </div>
