{% extends "root.html" %}

{% block head %}
    {{ super() }}
<<<<<<< HEAD
    <title>{{ recipe.name }} | OnTheHouse</title>
=======
    <style>
    h3
    {
        font-family: Verdana;
        font-size:24px;
        color:#555555;
    }
    #infobar a
    {
        color: inherit;
    }
    .boxed
    {
        border-radius: 10px;
        background: #ee3333;
        height: 25px;
        padding-top: 2px;
        padding-left: 8px;
        font-family: Verdana;
        color: #efefef
    }
    .ingredient-link
    {
        color:#ee3333;
    }
    .recipe-author
    {
        font-family: Arial;
        font-size:18px;
    }
    .recipe-author a
    {
        color:#ee3333
    }
    .recipe-ingredients
    {
        float: left;
        width: 40%;
    }
    .recipe-instructions
    {
        float: right;
        width: 60%;
    }
    .recipe-name
    {
        padding-top:50px;
        font-family:Verdana;font-size:32px;color:#555555;text-shadow:2px 2px #dddddd
    }
    </style>
>>>>>>> 741b3add
{% endblock %}

{% block body %}
    <div class="row content">
        <div class="col-sm-12">
            <p class="recipe-name">{{recipe.name}}</p>
            <p><img class="img-rounded" src="/image/{{recipe.recipe_image_id}}"/></p>
            {% if recipe.author is not none %}
            <p class="recipe-author">Recipe by <a href="/user/{{recipe.author.username}}">{{recipe.author.display_name}}</a></p>
            {% endif %}
            <hr>
            <div class="boxed">
            <p id="infobar">
                {% if recipe.meal_type %}
                <a href="/recipe/search?meal_type={{recipe.meal_type}}">{{recipe.meal_type}}</a><span> | </span>
                {% endif %}
                {% set (hours, minutes) = recipe.prep_time|divmod(60) %}
                <span>{{"%d hr " % hours if hours else ""}}{{"%d min" % minutes}} | </span>
                <span>Serves {{recipe.serving_size}}</span>
            </p>
            
            </div>
<<<<<<< HEAD
            <div style="margin:auto">
                <div class="recipe-ingredients" style="float:left;width:40%;padding-top:25px"><span style=";font-family:Verdana;font-size:24px;color:#555555;">Ingredients</span>
                    <hr>
            {% set ingredients = recipe.get_ingredients() %}
            {% if ingredients|length > 0 %}
            <ul>
              {% for quantitied in ingredients %}
                <li>
                  <a style="color:#ee3333" href="/recipe/search?ingredients={{quantitied.ingredient.name.replace(' ', '_')}}">
                    {{-quantitied.quantity or ""-}} {{-quantitied.prefix or ""-}} {{-quantitied.ingredient.name-}} {{-quantitied.suffix or ""-}}
                  </a>
                </li>
              {% endfor %}
            </ul>
            {% endif %}
            <div style="float:right;width:60%;padding-top:25px"><img src="/image/{{recipe.recipe_image_id}}"/></div>
            </div></div>
            <p class="recipe-instructions"><span style="font-family:Verdana;font-size:24px;color:#555555;">Instructions</span>
                <hr>{{recipe.instructions}}</p>
            <div class="boxed2" style="border-radius:10px;background:#ee3333;height:25px;padding-top:2px;padding-left:8px;font-family:Verdana;color:#efefef">
            <p id="infobar2"></p>
            <script>
                document.getElementById("infobar2").innerHTML += {{recipe.meal_type|tojson}} + " | ";
                if ({{recipe.prep_time}} >= 60) {
                    document.getElementById("infobar2").innerHTML += "" + Math.trunc({{recipe.prep_time|tojson}} / 60) + " hr ";
                }
                document.getElementById("infobar2").innerHTML += "" + ({{recipe.prep_time|tojson}} % 60) + " min | ";
                document.getElementById("infobar2").innerHTML += "Serves " + {{recipe.serving_size|tojson}};
            </script>
=======
            <div class="recipe-ingredients">
                <h3>Ingredients</h3>
                {% set ingredients = recipe.get_ingredients() %}
                {% if ingredients|length > 0 %}
                <ul>
                  {% for quantitied in ingredients %}
                    <li>
                      <a class="ingredient-link" href="/recipe/search?ingredients={{quantitied.ingredient.name.replace(' ', '_')}}">
                        {{-quantitied.quantity or ""-}} {{-quantitied.prefix or ""-}} {{-quantitied.ingredient.name-}} {{-quantitied.suffix or ""-}}
                      </a>
                    </li>
                  {% endfor %}
                </ul>
                {% endif %}
            </div>
            <div class="recipe-instructions">
                <h3>Instructions</h3>
                {% set paragraphs = recipe.instructions|split_paragraphs %}
                {% for paragraph in paragraphs %}
                    <p>{{paragraph}}</p>
                {% endfor %}
>>>>>>> 741b3add
            </div>
        </div>
    </div>
{% endblock %}


{% block footer %} {{ super() }} {% endblock %}<|MERGE_RESOLUTION|>--- conflicted
+++ resolved
@@ -2,9 +2,7 @@
 
 {% block head %}
     {{ super() }}
-<<<<<<< HEAD
     <title>{{ recipe.name }} | OnTheHouse</title>
-=======
     <style>
     h3
     {
@@ -55,7 +53,6 @@
         font-family:Verdana;font-size:32px;color:#555555;text-shadow:2px 2px #dddddd
     }
     </style>
->>>>>>> 741b3add
 {% endblock %}
 
 {% block body %}
@@ -78,37 +75,6 @@
             </p>
             
             </div>
-<<<<<<< HEAD
-            <div style="margin:auto">
-                <div class="recipe-ingredients" style="float:left;width:40%;padding-top:25px"><span style=";font-family:Verdana;font-size:24px;color:#555555;">Ingredients</span>
-                    <hr>
-            {% set ingredients = recipe.get_ingredients() %}
-            {% if ingredients|length > 0 %}
-            <ul>
-              {% for quantitied in ingredients %}
-                <li>
-                  <a style="color:#ee3333" href="/recipe/search?ingredients={{quantitied.ingredient.name.replace(' ', '_')}}">
-                    {{-quantitied.quantity or ""-}} {{-quantitied.prefix or ""-}} {{-quantitied.ingredient.name-}} {{-quantitied.suffix or ""-}}
-                  </a>
-                </li>
-              {% endfor %}
-            </ul>
-            {% endif %}
-            <div style="float:right;width:60%;padding-top:25px"><img src="/image/{{recipe.recipe_image_id}}"/></div>
-            </div></div>
-            <p class="recipe-instructions"><span style="font-family:Verdana;font-size:24px;color:#555555;">Instructions</span>
-                <hr>{{recipe.instructions}}</p>
-            <div class="boxed2" style="border-radius:10px;background:#ee3333;height:25px;padding-top:2px;padding-left:8px;font-family:Verdana;color:#efefef">
-            <p id="infobar2"></p>
-            <script>
-                document.getElementById("infobar2").innerHTML += {{recipe.meal_type|tojson}} + " | ";
-                if ({{recipe.prep_time}} >= 60) {
-                    document.getElementById("infobar2").innerHTML += "" + Math.trunc({{recipe.prep_time|tojson}} / 60) + " hr ";
-                }
-                document.getElementById("infobar2").innerHTML += "" + ({{recipe.prep_time|tojson}} % 60) + " min | ";
-                document.getElementById("infobar2").innerHTML += "Serves " + {{recipe.serving_size|tojson}};
-            </script>
-=======
             <div class="recipe-ingredients">
                 <h3>Ingredients</h3>
                 {% set ingredients = recipe.get_ingredients() %}
@@ -130,11 +96,9 @@
                 {% for paragraph in paragraphs %}
                     <p>{{paragraph}}</p>
                 {% endfor %}
->>>>>>> 741b3add
             </div>
         </div>
     </div>
 {% endblock %}
 
-
 {% block footer %} {{ super() }} {% endblock %}