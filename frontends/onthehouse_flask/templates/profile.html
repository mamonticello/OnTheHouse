{% extends "root.html" %}
{% block title %}  {% endblock %}

{% block head %}
    {{ super() }}
    <title>{{ user.display_name }}   | OnTheHouse</title>
{% endblock %}

{% import 'macros.html' as macros%}

{% block body %}
    <div class="row content">
        <div class="col-sm-12 profile">
            <div class ="col-sm-4 pic">
                <img class="img-rounded" width="100%" src="/static/default_profile_pic.jpg" alt="Profile picture">
            </div>
            <div class="col-sm-6">
<<<<<<< HEAD
                <h2 style="margin: 50px 30px 20px 0px;" class="well">{{ user.display_name }}</h2>
                <h4 id="join-date">Member Since {{ user.date_joined }}</h4>
=======
                <h2 style="margin: 50px 30px 20px 0px;" class="well"> {{ user.display_name }} </h2>
                <h4 id="join-date">Member Since {{ user.date_joined|unix_to_human }}</h4>
>>>>>>> 741b3add
                <p id="bio" class="well well-lg">{{ user.bio_text }}</p>
            </div>
            <div class="col-sm-2"></div>
        <div class="col-sm-12"></div>

        <div class="row">
            <div class="col-sm-12 user-recipes">
                <h2 style="text-align:center;">User Recipes</h2>
            </div>

            <div class="col-sm-12" style="margin-top: 50px"></div>
            {% for recipe in recipes %}
                <div class="col-sm-4 user-recipe">
                {{ macros.recipe_card(recipe) }}
                </div>
            {% endfor %}
        </div>
        </div>
    </div>
{% endblock %}

{% block footer %} {{ super() }} {% endblock %}<|MERGE_RESOLUTION|>--- conflicted
+++ resolved
@@ -1,6 +1,4 @@
 {% extends "root.html" %}
-{% block title %}  {% endblock %}
-
 {% block head %}
     {{ super() }}
     <title>{{ user.display_name }}   | OnTheHouse</title>
@@ -15,13 +13,8 @@
                 <img class="img-rounded" width="100%" src="/static/default_profile_pic.jpg" alt="Profile picture">
             </div>
             <div class="col-sm-6">
-<<<<<<< HEAD
                 <h2 style="margin: 50px 30px 20px 0px;" class="well">{{ user.display_name }}</h2>
-                <h4 id="join-date">Member Since {{ user.date_joined }}</h4>
-=======
-                <h2 style="margin: 50px 30px 20px 0px;" class="well"> {{ user.display_name }} </h2>
                 <h4 id="join-date">Member Since {{ user.date_joined|unix_to_human }}</h4>
->>>>>>> 741b3add
                 <p id="bio" class="well well-lg">{{ user.bio_text }}</p>
             </div>
             <div class="col-sm-2"></div>
